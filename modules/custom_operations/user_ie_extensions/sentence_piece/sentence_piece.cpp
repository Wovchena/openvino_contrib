--- conflicted
+++ resolved
@@ -7,13 +7,8 @@
 
 #include "openvino/opsets/opset10.hpp"
 
-<<<<<<< HEAD
 #define USE_STRING_TENSORS
 
-using sentencepiece::ModelProto;
-using sentencepiece::NormalizerSpec;
-=======
->>>>>>> 95283d1a
 using sentencepiece::SentencePieceProcessor;
 using namespace TemplateExtension;
 using namespace ov;
@@ -21,91 +16,6 @@
 using namespace ov::opset10;
 
 namespace {
-<<<<<<< HEAD
-    bool evaluate_helper(const ov::TensorVector& inputs,
-        std::vector<int64_t>& sparse_indices,
-        std::vector<int32_t>& sparse_values,
-        std::vector<int64_t>& sparse_dense_shape) {
-        // the operation has the following inputs:
-        // 0. spm_model
-        // 1. data input
-        // 2. nbest_size
-        // 3. alpha
-        // 4. add_bos
-        // 5. add_eos
-        // 6. reverse
-
-        //std::cerr << "SentencePiece Op evaluate\n";
-
-        auto spm_model = static_cast<char*>(inputs[0].data());
-        auto spm_model_size = inputs[0].get_byte_size();
-
-#ifdef USE_STRING_TENSORS
-        const ov::Tensor& strings_tensor = **reinterpret_cast<ov::Tensor**>(inputs[1].data<uint8_t>());
-        const std::string* strings = strings_tensor.data<std::string>();
-        size_t batch_size = ov::shape_size(strings_tensor.get_shape());
-        //std::cerr << "    Batch size: " << batch_size << "\n";
-#else
-        const uint8_t* strings = inputs[1].data<uint8_t>();
-        auto batch_size = *reinterpret_cast<const int32_t*>(strings + 0);
-        auto begin_ids = reinterpret_cast<const int32_t*>(strings + 4);
-        auto end_ids = begin_ids + 1;
-        auto data = strings + 4 + 4 + 4*batch_size;
-#endif
-
-        auto nbest_size = *static_cast<int32_t*>(inputs[2].data());
-        auto alpha = *static_cast<float*>(inputs[3].data());
-        auto add_bos = *static_cast<bool*>(inputs[4].data());
-        auto add_eos = *static_cast<bool*>(inputs[5].data());
-        auto reverse = *static_cast<bool*>(inputs[6].data());
-
-        SentencePieceProcessor sp;
-        std::string model_proto(spm_model, spm_model_size);
-        CHECK_OK(sp.LoadFromSerializedProto(model_proto));
-
-        // form extra options to configure SentencePieceProcessor
-        std::string extra_options = "";
-        if (add_bos) {
-            extra_options += "bos";
-        }
-        if (add_eos) {
-            extra_options = extra_options.empty() ? extra_options : extra_options + ":";
-            extra_options += "eos";
-        }
-        /* TODO: TF ignores this option, so we are ignoring it as well; need to understand what should we do
-        if (reverse) {
-            extra_options = extra_options.empty() ? extra_options : extra_options + ":";
-            extra_options += "reverse";
-        }
-        */
-        // example of extra_options, if "bos:eos:reverse"
-        CHECK_OK(sp.SetEncodeExtraOptions(extra_options));
-
-        size_t max_token_id = 0;
-        for (size_t batch_ind = 0; batch_ind < batch_size; ++batch_ind) {
-#ifdef USE_STRING_TENSORS
-            const std::string& sentence = strings[batch_ind];
-            //std::cerr << "    sentence: " << sentence << "\n";
-#else
-            auto begin_ind = begin_ids[batch_ind];
-            auto end_ind = end_ids[batch_ind];
-            std::string sentence(data + begin_ind, data + end_ind);
-#endif
-            std::vector<int32_t> ids;
-            CHECK_OK(sp.SampleEncode(sentence, nbest_size, alpha, &ids));
-            // put into resulted vectors
-            for (size_t token_id = 0; token_id < ids.size(); ++token_id) {
-                sparse_indices.push_back(static_cast<int32_t>(batch_ind));
-                sparse_indices.push_back(static_cast<int32_t>(token_id));
-                sparse_values.push_back(static_cast<int32_t>(ids[token_id]));
-            }
-            max_token_id = max_token_id < ids.size() ? ids.size() : max_token_id;
-        }
-        sparse_dense_shape.push_back(static_cast<int32_t>(batch_size));
-        sparse_dense_shape.push_back(static_cast<int32_t>(max_token_id));
-
-        return true;
-=======
     template<typename T>
     T extract_scalar_const_value(const std::shared_ptr<Node>& node, const std::string& const_name) {
         auto const_node = as_type_ptr<Constant>(node);
@@ -113,7 +23,6 @@
         std::vector<T> const_value = const_node->cast_vector<T>();
         FRONT_END_GENERAL_CHECK(const_value.size() == 1, "Conversion expects " + const_name + " to be a scalar.");
         return const_value[0];
->>>>>>> 95283d1a
     }
 }  // namespace
 
@@ -161,17 +70,6 @@
 void SentencepieceTokenizer::validate_and_infer_types() {
     // The operation SentencepieceTokenizerExtensionOp has three outputs: sparse indices, sparse values
     // and dense shape
-<<<<<<< HEAD
-    set_output_type(0, element::i64, PartialShape{ Dimension(), Dimension(2) });  // FIXME: change to i64 after CPU fix
-    set_output_type(1, element::i32, PartialShape{ Dimension() });
-    set_output_type(2, element::i64, PartialShape{ Dimension(2) });  // FIXME: change to i64 after CPU fix
-}
-
-bool SentencepieceTokenizer::evaluate(ov::TensorVector& outputs, const ov::TensorVector& inputs) const {
-    std::vector<int64_t> m_sparse_indices;
-    std::vector<int32_t> m_sparse_values;
-    std::vector<int64_t> m_sparse_dense_shape;
-=======
     set_output_type(0, element::i64, PartialShape{ Dimension(), Dimension(2) });
     set_output_type(1, element::i32, PartialShape{ Dimension() });
     set_output_type(2, element::i64, PartialShape{ Dimension(2) });
@@ -185,7 +83,6 @@
     visitor.on_attribute("reverse", m_reverse);
     return true;
 }
->>>>>>> 95283d1a
 
 bool SentencepieceTokenizer::evaluate(TensorVector& outputs, const TensorVector& inputs) const {
     std::vector<int64_t> sparse_indices;
@@ -194,6 +91,13 @@
 
     FRONT_END_GENERAL_CHECK(inputs.size() == 2, "SentencepieceTokenizer expects two inputs: sp model and input sentences");
 
+
+#ifdef USE_STRING_TENSORS
+        const ov::Tensor& strings_tensor = **reinterpret_cast<ov::Tensor**>(inputs[1].data<uint8_t>());
+        const std::string* strings = strings_tensor.data<std::string>();
+        size_t batch_size = ov::shape_size(strings_tensor.get_shape());
+        //std::cerr << "    Batch size: " << batch_size << "\n";
+#else
     const uint8_t* strings = inputs[1].data<uint8_t>();
     auto bitstream_size = inputs[1].get_byte_size();
 
@@ -205,13 +109,19 @@
     auto begin_ids = reinterpret_cast<const int32_t*>(strings + 4);
     auto end_ids = begin_ids + 1;
     auto data = strings + 4 + 4 + 4 * batch_size;
+#endif
 
     size_t max_token_id = 0;
     for (size_t batch_ind = 0; batch_ind < batch_size; ++batch_ind) {
+#ifdef USE_STRING_TENSORS
+            const std::string& sentence = strings[batch_ind];
+            //std::cerr << "    sentence: " << sentence << "\n";
+#else
         auto begin_ind = begin_ids[batch_ind];
         auto end_ind = end_ids[batch_ind];
+        std::string sentence(data + begin_ind, data + end_ind);
+#endif
         std::vector<int32_t> ids;
-        std::string sentence(data + begin_ind, data + end_ind);
         CHECK_OK(m_sp->SampleEncode(sentence, m_nbest_size, m_alpha, &ids));
         // put into resulted vectors
         for (size_t token_id = 0; token_id < ids.size(); ++token_id) {
@@ -224,21 +134,12 @@
     sparse_dense_shape.push_back(static_cast<int64_t>(batch_size));
     sparse_dense_shape.push_back(static_cast<int64_t>(max_token_id));
 
-<<<<<<< HEAD
-    outputs[0].set_shape({ m_sparse_indices.size() / 2, 2 });
-    memcpy(outputs[0].data(), m_sparse_indices.data(), sizeof(int64_t) * m_sparse_indices.size());
-    outputs[1].set_shape({ m_sparse_values.size() });
-    memcpy(outputs[1].data(), m_sparse_values.data(), sizeof(int32_t) * m_sparse_values.size());
-    outputs[2].set_shape({ 2 });
-    memcpy(outputs[2].data(), m_sparse_dense_shape.data(), sizeof(int64_t) * m_sparse_dense_shape.size());
-=======
     outputs[0].set_shape({ sparse_indices.size() / 2, 2 });
     memcpy(outputs[0].data(), sparse_indices.data(), sizeof(int64_t) * sparse_indices.size());
     outputs[1].set_shape({ sparse_values.size() });
     memcpy(outputs[1].data(), sparse_values.data(), sizeof(int32_t) * sparse_values.size());
     outputs[2].set_shape({ 2 });
     memcpy(outputs[2].data(), sparse_dense_shape.data(), sizeof(int64_t) * sparse_dense_shape.size());
->>>>>>> 95283d1a
     return true;
 }
 
@@ -260,11 +161,7 @@
     return { sp_model_const };
 }
 
-<<<<<<< HEAD
-frontend::NamedOutputVector translate_sentencepiece_tokenizer(const ov::frontend::NodeContext& node) {
-=======
 NamedOutputVector translate_sentencepiece_tokenizer(const NodeContext& node) {
->>>>>>> 95283d1a
     // this is custom translator that converts a sub-graph with SentencePieceOp, SentencePieceTokenizer,
     // and RaggedTensorToSparse operation- into a custom operation SentencepieceTokenizerExtensionOp
     FRONT_END_GENERAL_CHECK(node.get_input_size() > 0, "RaggedTensorToSparse expects at least one input.");
@@ -302,15 +199,6 @@
 #endif
 
     // create a node with custom operation
-<<<<<<< HEAD
-    auto sp_tokenizer_ext = std::make_shared<SentencepieceTokenizer>(inputs_vector);
-
-    return {
-        {"sparse_indices", sp_tokenizer_ext->output(0)},
-        {"sparse_values", sp_tokenizer_ext->output(1)},
-        {"sparse_dense_shape", sp_tokenizer_ext->output(2)},
-    };
-=======
     auto sp_tokenizer_ext = std::make_shared<SentencepieceTokenizer>(inputs_vector, nbest_size, alpha, add_bos, add_eos, reverse);
     FRONT_END_GENERAL_CHECK(sp_tokenizer_ext->get_output_size() == 3,
         "Internal error: SentencepieceTokenizer operation extension must have three outputs.");
@@ -327,5 +215,4 @@
     named_results.push_back({ "sparse_dense_shape", sp_tokenizer_ext->output(2) });
 
     return named_results;
->>>>>>> 95283d1a
 }